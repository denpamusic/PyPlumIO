--- conflicted
+++ resolved
@@ -37,13 +37,8 @@
     "mypy==1.8.0",
     "pyserial-asyncio-fast==0.11",
     "pytest==8.0.0",
-<<<<<<< HEAD
     "pytest-asyncio==0.23.5",
-    "ruff==0.1.15",
-=======
-    "pytest-asyncio==0.23.4",
     "ruff==0.2.1",
->>>>>>> 3e3beff3
     "tox==4.12.1",
     "types-pyserial==3.5.0.20240205"
 ]
