"""Contains tests for the frame reader and writer classes."""

import asyncio
from collections.abc import Generator
from unittest.mock import AsyncMock, call, patch

import pytest

from pyplumio.const import DeviceType, FrameType
from pyplumio.exceptions import ChecksumError, ReadError, UnknownDeviceError
from pyplumio.frames import ECONET_TYPE, ECONET_VERSION
from pyplumio.frames.requests import EcomaxParametersRequest, ProgramVersionRequest
from pyplumio.stream import WRITER_TIMEOUT, FrameReader, FrameWriter


@pytest.fixture(name="mock_stream_writer")
def fixture_mock_stream_writer() -> Generator[asyncio.StreamWriter, None, None]:
    """Mock asyncio StreamWriter.

    Provides a patched StreamWriter for testing purposes.
    """
    with patch("asyncio.StreamWriter", autospec=True) as mock_stream_writer:
        yield mock_stream_writer


@pytest.fixture(name="frame_writer")
def fixture_frame_writer(mock_stream_writer) -> FrameWriter:
    """FrameWriter instance.

    Returns a FrameWriter using the mocked StreamWriter.
    """
    return FrameWriter(mock_stream_writer)


@pytest.fixture(name="frame_reader")
def fixture_frame_reader() -> Generator[FrameReader, None, None]:
    """FrameReader instance.

    Returns a FrameReader using a patched StreamReader.
    """
    with patch("asyncio.StreamReader", autospec=True) as mock_stream_reader:
        yield FrameReader(mock_stream_reader)


<<<<<<< HEAD
@pytest.fixture(name="include_frame_start")
def fixture_include_frame_start():
=======
@pytest.fixture(name="read_frame_start")
def fixture_read_frame_start():
>>>>>>> a8461b9f
    """Mock frame start delimiter.

    Patches StreamReader.read to return the frame start byte.
    """
<<<<<<< HEAD
    with patch("asyncio.StreamReader.read", return_value=b"\x68"):
        yield
=======
    with patch("asyncio.StreamReader.read", return_value=b"\x68") as mock_read:
        yield mock_read
>>>>>>> a8461b9f


class TestFrameWriter:
    """Tests for FrameWriter class.

    Verifies writing, closing, and waiting for close operations.
    """

    async def test_write(self, frame_writer: FrameWriter, mock_stream_writer) -> None:
        """Test writing.

        Ensures FrameWriter writes and drains as expected.
        """
        program_version_request = ProgramVersionRequest()
        await frame_writer.write(program_version_request)
        mock_stream_writer.write.assert_called_once_with(program_version_request.bytes)
        mock_stream_writer.drain.assert_awaited_once()

    @pytest.mark.parametrize(
        ("expect_exception", "exception"),
        [
            (False, None),
            (True, OSError),
            (True, asyncio.TimeoutError),
        ],
    )
    async def test_close(
        self,
        expect_exception: bool,
        exception: type[Exception],
        frame_writer: FrameWriter,
        mock_stream_writer,
        caplog,
    ) -> None:
        """Test closing.

        Checks FrameWriter.close handles exceptions and logs errors.
        """
        if expect_exception:
            mock_stream_writer.close.side_effect = exception

        await frame_writer.close()
        if expect_exception:
            assert (
                "Failed to close the frame writer due to an unexpected error"
                in caplog.text
            )
        else:
            mock_stream_writer.close.assert_called_once()
            mock_stream_writer.wait_closed.assert_awaited_once()

    async def test_wait_closed(
        self, frame_writer: FrameWriter, mock_stream_writer
    ) -> None:
        """Test wait_closed.

        Ensures wait_closed awaits the writer and checks timeout.
        """
        await frame_writer.wait_closed()
        mock_stream_writer.wait_closed.assert_awaited_once()

        # Check for timeout decorator presence and value.
        assert (
            getattr(FrameWriter.wait_closed, "_has_timeout_seconds", None)
            == WRITER_TIMEOUT
        )


class TestFrameReader:
    """Tests for FrameReader class.

    Verifies reading, error handling, and frame validation.
    """

    @patch("asyncio.StreamReader.read", side_effect=(b"\x00", b"\x68"))
    @patch(
        "asyncio.StreamReader.readexactly",
        side_effect=(b"\x0c\x00\x00\x56\x30\x05", b"\x31\xff\x00\xc9\x16"),
    )
    async def test_read(
        self, mock_readexactly, mock_read, frame_reader: FrameReader
    ) -> None:
        """Test reading a frame.

        Checks correct parsing and field extraction from a frame.
        """
        frame = await frame_reader.read()
        assert isinstance(frame, EcomaxParametersRequest)
        assert frame.frame_type == FrameType.REQUEST_ECOMAX_PARAMETERS
        assert frame.sender == DeviceType.ECONET
        assert frame.econet_type == ECONET_TYPE
        assert frame.recipient == DeviceType.ALL
        assert frame.message == b"\xff\x00"
        assert frame.econet_version == ECONET_VERSION
        mock_read.call_count == 2
        mock_read.assert_has_calls([call(1), call(1)])
        mock_readexactly.call_count == 2
        mock_readexactly.assert_has_calls([call(6), call(5)])

    @patch("asyncio.StreamReader.read", return_value=False)
    async def test_broken_connection(
        self, mock_read, frame_reader: FrameReader
    ) -> None:
        """Test broken connection.

        Ensures OSError is raised for empty read buffer.
        """
        with pytest.raises(OSError, match="Serial connection broken"):
            await frame_reader.read()

        mock_read.assert_awaited_once()

    @patch(
        "asyncio.StreamReader.readexactly",
        side_effect=asyncio.IncompleteReadError(bytearray(), expected=7),
    )
    async def test_incomplete_header(
<<<<<<< HEAD
        self, mock_readexactly, frame_reader: FrameReader, include_frame_start
=======
        self, mock_readexactly, frame_reader: FrameReader, read_frame_start
>>>>>>> a8461b9f
    ) -> None:
        """Test incomplete header.

        Ensures ReadError is raised for incomplete frame header.
        """
        with pytest.raises(ReadError, match="Incomplete header"):
            await frame_reader.read()

<<<<<<< HEAD
    @patch(
        "asyncio.StreamReader.readexactly",
        side_effect=(b"\x03\x00\x00\x56\x30\x05", b"\x31\xff\x00\xc9\x16"),
    )
    async def test_unexpected_frame_length(
        self, mock_readexactly, frame_reader: FrameReader, include_frame_start
=======
        read_frame_start.assert_awaited_once()
        mock_readexactly.assert_awaited_once_with(6)

    @patch(
        "asyncio.StreamReader.readexactly", side_effect=(b"\x03\x00\x00\x56\x30\x05",)
    )
    async def test_unexpected_frame_length(
        self, mock_readexactly, frame_reader: FrameReader, read_frame_start
>>>>>>> a8461b9f
    ) -> None:
        """Test unexpected frame length.

        Ensures ReadError is raised for unexpected frame length.
        """
        with pytest.raises(ReadError, match="Unexpected frame length"):
            await frame_reader.read()

<<<<<<< HEAD
=======
        read_frame_start.assert_awaited_once()
        mock_readexactly.assert_awaited_once_with(6)

>>>>>>> a8461b9f
    @patch(
        "asyncio.StreamReader.readexactly",
        side_effect=(
            b"\x0c\x00\x00\x56\x30\x05",
            asyncio.IncompleteReadError(bytearray(), 10),
        ),
        new_callable=AsyncMock,
    )
    async def test_incomplete_frame(
<<<<<<< HEAD
        self, mock_readexactly, frame_reader: FrameReader, include_frame_start
=======
        self, mock_readexactly, frame_reader: FrameReader, read_frame_start
>>>>>>> a8461b9f
    ) -> None:
        """Test incomplete frame.

        Ensures ReadError is raised for incomplete frame data.
        """
        with pytest.raises(ReadError, match="Incomplete frame"):
            await frame_reader.read()

<<<<<<< HEAD
=======
        read_frame_start.assert_awaited_once()
        mock_readexactly.assert_has_calls([call(6), call(5)])

>>>>>>> a8461b9f
    @patch(
        "asyncio.StreamReader.readexactly",
        side_effect=(b"\x0c\x00\x00\x56\x30\x05", b"\x31\xfe\x00\xc9\x16"),
    )
    async def test_incorrect_checksum(
<<<<<<< HEAD
        self, mock_readexactly, frame_reader: FrameReader, include_frame_start
=======
        self, mock_readexactly, frame_reader: FrameReader, read_frame_start
>>>>>>> a8461b9f
    ) -> None:
        """Test incorrect checksum.

        Ensures ChecksumError is raised for invalid checksum.
        """
        with pytest.raises(ChecksumError, match="Incorrect frame checksum"):
            await frame_reader.read()

<<<<<<< HEAD
    @patch(
        "asyncio.StreamReader.readexactly",
        side_effect=(b"\x0c\x00\x10\x56\x30\x05", b"\x31\xff\x00\xc9\x16"),
    )
    async def test_unknown_recipient(
        self, mock_readexactly, frame_reader: FrameReader, include_frame_start
=======
        read_frame_start.assert_awaited_once()
        mock_readexactly.assert_has_calls([call(6), call(5)])

    @patch(
        "asyncio.StreamReader.readexactly", side_effect=(b"\x0c\x00\x10\x56\x30\x05",)
    )
    async def test_unknown_recipient(
        self, mock_readexactly, frame_reader: FrameReader, read_frame_start
>>>>>>> a8461b9f
    ) -> None:
        """Test unknown recipient.

        Verifies that the reader returns None when the recipient address
        in the frame is not recognized as a valid device.
        """
        result = await frame_reader.read()
        assert result is None
<<<<<<< HEAD

    @patch(
        "asyncio.StreamReader.readexactly",
        side_effect=(b"\x0c\x00\x00\x10\x30\x05", b"\x31\xff\x00\xc9\x16"),
    )
    async def test_unknown_sender(
        self, mock_readexactly, frame_reader: FrameReader, include_frame_start
=======
        read_frame_start.assert_awaited_once()
        mock_readexactly.assert_awaited_once_with(6)

    @patch(
        "asyncio.StreamReader.readexactly", side_effect=(b"\x0c\x00\x00\x10\x30\x05",)
    )
    async def test_unknown_sender(
        self, mock_readexactly, frame_reader: FrameReader, read_frame_start
>>>>>>> a8461b9f
    ) -> None:
        """Test unknown sender.

        Verifies that an UnknownDeviceError is raised when the sender
        address in the frame does not match any known device types.
        """
        with pytest.raises(UnknownDeviceError, match="Unknown sender"):
<<<<<<< HEAD
            await frame_reader.read()
=======
            await frame_reader.read()

        read_frame_start.assert_awaited_once()
        mock_readexactly.assert_awaited_once_with(6)
>>>>>>> a8461b9f
<|MERGE_RESOLUTION|>--- conflicted
+++ resolved
@@ -42,24 +42,14 @@
         yield FrameReader(mock_stream_reader)
 
 
-<<<<<<< HEAD
-@pytest.fixture(name="include_frame_start")
-def fixture_include_frame_start():
-=======
 @pytest.fixture(name="read_frame_start")
 def fixture_read_frame_start():
->>>>>>> a8461b9f
     """Mock frame start delimiter.
 
     Patches StreamReader.read to return the frame start byte.
     """
-<<<<<<< HEAD
-    with patch("asyncio.StreamReader.read", return_value=b"\x68"):
-        yield
-=======
     with patch("asyncio.StreamReader.read", return_value=b"\x68") as mock_read:
         yield mock_read
->>>>>>> a8461b9f
 
 
 class TestFrameWriter:
@@ -177,11 +167,7 @@
         side_effect=asyncio.IncompleteReadError(bytearray(), expected=7),
     )
     async def test_incomplete_header(
-<<<<<<< HEAD
-        self, mock_readexactly, frame_reader: FrameReader, include_frame_start
-=======
-        self, mock_readexactly, frame_reader: FrameReader, read_frame_start
->>>>>>> a8461b9f
+        self, mock_readexactly, frame_reader: FrameReader, read_frame_start
     ) -> None:
         """Test incomplete header.
 
@@ -190,37 +176,25 @@
         with pytest.raises(ReadError, match="Incomplete header"):
             await frame_reader.read()
 
-<<<<<<< HEAD
-    @patch(
-        "asyncio.StreamReader.readexactly",
-        side_effect=(b"\x03\x00\x00\x56\x30\x05", b"\x31\xff\x00\xc9\x16"),
+        read_frame_start.assert_awaited_once()
+        mock_readexactly.assert_awaited_once_with(6)
+
+    @patch(
+        "asyncio.StreamReader.readexactly", side_effect=(b"\x03\x00\x00\x56\x30\x05",)
     )
     async def test_unexpected_frame_length(
-        self, mock_readexactly, frame_reader: FrameReader, include_frame_start
-=======
+        self, mock_readexactly, frame_reader: FrameReader, read_frame_start
+    ) -> None:
+        """Test unexpected frame length.
+
+        Ensures ReadError is raised for unexpected frame length.
+        """
+        with pytest.raises(ReadError, match="Unexpected frame length"):
+            await frame_reader.read()
+
         read_frame_start.assert_awaited_once()
         mock_readexactly.assert_awaited_once_with(6)
 
-    @patch(
-        "asyncio.StreamReader.readexactly", side_effect=(b"\x03\x00\x00\x56\x30\x05",)
-    )
-    async def test_unexpected_frame_length(
-        self, mock_readexactly, frame_reader: FrameReader, read_frame_start
->>>>>>> a8461b9f
-    ) -> None:
-        """Test unexpected frame length.
-
-        Ensures ReadError is raised for unexpected frame length.
-        """
-        with pytest.raises(ReadError, match="Unexpected frame length"):
-            await frame_reader.read()
-
-<<<<<<< HEAD
-=======
-        read_frame_start.assert_awaited_once()
-        mock_readexactly.assert_awaited_once_with(6)
-
->>>>>>> a8461b9f
     @patch(
         "asyncio.StreamReader.readexactly",
         side_effect=(
@@ -230,11 +204,7 @@
         new_callable=AsyncMock,
     )
     async def test_incomplete_frame(
-<<<<<<< HEAD
-        self, mock_readexactly, frame_reader: FrameReader, include_frame_start
-=======
-        self, mock_readexactly, frame_reader: FrameReader, read_frame_start
->>>>>>> a8461b9f
+        self, mock_readexactly, frame_reader: FrameReader, read_frame_start
     ) -> None:
         """Test incomplete frame.
 
@@ -243,22 +213,15 @@
         with pytest.raises(ReadError, match="Incomplete frame"):
             await frame_reader.read()
 
-<<<<<<< HEAD
-=======
         read_frame_start.assert_awaited_once()
         mock_readexactly.assert_has_calls([call(6), call(5)])
 
->>>>>>> a8461b9f
     @patch(
         "asyncio.StreamReader.readexactly",
         side_effect=(b"\x0c\x00\x00\x56\x30\x05", b"\x31\xfe\x00\xc9\x16"),
     )
     async def test_incorrect_checksum(
-<<<<<<< HEAD
-        self, mock_readexactly, frame_reader: FrameReader, include_frame_start
-=======
-        self, mock_readexactly, frame_reader: FrameReader, read_frame_start
->>>>>>> a8461b9f
+        self, mock_readexactly, frame_reader: FrameReader, read_frame_start
     ) -> None:
         """Test incorrect checksum.
 
@@ -267,23 +230,14 @@
         with pytest.raises(ChecksumError, match="Incorrect frame checksum"):
             await frame_reader.read()
 
-<<<<<<< HEAD
-    @patch(
-        "asyncio.StreamReader.readexactly",
-        side_effect=(b"\x0c\x00\x10\x56\x30\x05", b"\x31\xff\x00\xc9\x16"),
+        read_frame_start.assert_awaited_once()
+        mock_readexactly.assert_has_calls([call(6), call(5)])
+
+    @patch(
+        "asyncio.StreamReader.readexactly", side_effect=(b"\x0c\x00\x10\x56\x30\x05",)
     )
     async def test_unknown_recipient(
-        self, mock_readexactly, frame_reader: FrameReader, include_frame_start
-=======
-        read_frame_start.assert_awaited_once()
-        mock_readexactly.assert_has_calls([call(6), call(5)])
-
-    @patch(
-        "asyncio.StreamReader.readexactly", side_effect=(b"\x0c\x00\x10\x56\x30\x05",)
-    )
-    async def test_unknown_recipient(
-        self, mock_readexactly, frame_reader: FrameReader, read_frame_start
->>>>>>> a8461b9f
+        self, mock_readexactly, frame_reader: FrameReader, read_frame_start
     ) -> None:
         """Test unknown recipient.
 
@@ -292,24 +246,14 @@
         """
         result = await frame_reader.read()
         assert result is None
-<<<<<<< HEAD
-
-    @patch(
-        "asyncio.StreamReader.readexactly",
-        side_effect=(b"\x0c\x00\x00\x10\x30\x05", b"\x31\xff\x00\xc9\x16"),
+        read_frame_start.assert_awaited_once()
+        mock_readexactly.assert_awaited_once_with(6)
+
+    @patch(
+        "asyncio.StreamReader.readexactly", side_effect=(b"\x0c\x00\x00\x10\x30\x05",)
     )
     async def test_unknown_sender(
-        self, mock_readexactly, frame_reader: FrameReader, include_frame_start
-=======
-        read_frame_start.assert_awaited_once()
-        mock_readexactly.assert_awaited_once_with(6)
-
-    @patch(
-        "asyncio.StreamReader.readexactly", side_effect=(b"\x0c\x00\x00\x10\x30\x05",)
-    )
-    async def test_unknown_sender(
-        self, mock_readexactly, frame_reader: FrameReader, read_frame_start
->>>>>>> a8461b9f
+        self, mock_readexactly, frame_reader: FrameReader, read_frame_start
     ) -> None:
         """Test unknown sender.
 
@@ -317,11 +261,7 @@
         address in the frame does not match any known device types.
         """
         with pytest.raises(UnknownDeviceError, match="Unknown sender"):
-<<<<<<< HEAD
-            await frame_reader.read()
-=======
-            await frame_reader.read()
-
-        read_frame_start.assert_awaited_once()
-        mock_readexactly.assert_awaited_once_with(6)
->>>>>>> a8461b9f
+            await frame_reader.read()
+
+        read_frame_start.assert_awaited_once()
+        mock_readexactly.assert_awaited_once_with(6)