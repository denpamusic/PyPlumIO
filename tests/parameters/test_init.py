--- conflicted
+++ resolved
@@ -73,26 +73,6 @@
 def test_is_valid_parameter(data: bytearray, expected_result: bool) -> None:
     """Test is_valid_parameter.
 
-<<<<<<< HEAD
-@pytest.mark.usefixtures("bypass_asyncio_sleep")
-async def test_number_set(number: Number) -> None:
-    """Test setting a number."""
-    await number.set(5)
-    assert number.pending_update
-    number.update(ParameterValues(value=5, min_value=0, max_value=5))
-    assert number == 5
-    assert not number.pending_update
-    with patch("pyplumio.parameters.Parameter.pending_update", False):  # type: ignore [unreachable]
-        assert await number.set(3)
-        assert number == 3
-
-
-@pytest.mark.usefixtures("bypass_asyncio_sleep")
-async def test_number_set_with_no_retries(number: Number) -> None:
-    """Test setting a number with no retries."""
-    with patch("asyncio.Queue.put") as mock_put:
-        assert await number.set(5, retries=0)
-=======
     Checks if parameter data is valid.
     """
     assert is_valid_parameter(data) is expected_result
@@ -100,7 +80,6 @@
 
 class DummyParameter(Parameter):
     """Dummy parameter for testing."""
->>>>>>> a8461b9f
 
     def _pack_value(self, value: Any) -> int:
         """Pack the parameter value."""
@@ -109,17 +88,8 @@
     def _unpack_value(self, value: Any):
         """Unpack the parameter value."""
 
-<<<<<<< HEAD
-@pytest.mark.usefixtures("bypass_asyncio_sleep")
-async def test_number_set_optimistic(number: Number) -> None:
-    """Test setting a number optimistically."""
-    number.description.optimistic = True
-    with patch("asyncio.Queue.put") as mock_put:
-        assert await number.set(5)
-=======
     def validate(self, value: Any):
         """Validate a parameter value."""
->>>>>>> a8461b9f
 
     @property
     def value(self) -> Any:
@@ -138,39 +108,6 @@
         """Create a request to change the parameter."""
 
 
-<<<<<<< HEAD
-@pytest.mark.usefixtures("bypass_asyncio_sleep")
-async def test_switch_set(switch: Switch) -> None:
-    """Test setting a number."""
-    await switch.set(STATE_ON)
-    assert switch.pending_update
-    switch.update(ParameterValues(value=1, min_value=0, max_value=1))
-    assert switch == 1
-    assert not switch.pending_update
-    with patch("pyplumio.parameters.Parameter.pending_update", False):  # type: ignore [unreachable]
-        assert await switch.set(STATE_OFF)
-
-    assert switch == 0
-
-
-@pytest.mark.usefixtures("bypass_asyncio_sleep")
-async def test_switch_set_with_no_retries(switch: Switch) -> None:
-    """Test setting a switch with no retries."""
-    with patch("asyncio.Queue.put") as mock_put:
-        assert await switch.set(STATE_ON, retries=0)
-
-    mock_put.assert_awaited_once_with(await switch.create_request())
-    assert switch == 1
-    assert not switch.pending_update
-
-
-@pytest.mark.usefixtures("bypass_asyncio_sleep")
-async def test_switch_set_optimistic(switch: Switch) -> None:
-    """Test setting a switch optimistically."""
-    switch.description.optimistic = True
-    with patch("asyncio.Queue.put") as mock_put:
-        assert await switch.set(STATE_ON)
-=======
 @pytest.fixture(name="parameter")
 def fixture_parameter(ecomax: EcoMAX) -> Parameter:
     """Parameter instance.
@@ -182,7 +119,6 @@
         values=ParameterValues(value=6, min_value=0, max_value=10),
         description=ParameterDescription(name="test_param"),
     )
->>>>>>> a8461b9f
 
 
 class TestParameter:
@@ -302,43 +238,6 @@
             ("__lt__", object, NotImplemented),
         ],
     )
-<<<<<<< HEAD
-
-
-@patch("asyncio.Queue.put")
-@pytest.mark.usefixtures("bypass_asyncio_sleep")
-async def test_number_request_with_unchanged_value(
-    mock_put, number: Number, caplog
-) -> None:
-    """Test that a frame doesn't get dispatched if it's value is unchanged."""
-    assert not number.pending_update
-    assert not await number.set(5, retries=3)
-    assert number.pending_update
-    assert mock_put.await_count == 3  # type: ignore [unreachable]
-    mock_put.reset_mock()
-    assert (
-        "Unable to confirm update of 'test_number' parameter after 3 retries"
-        in caplog.text
-    )
-    await number.set(5)
-    mock_put.assert_not_awaited()
-
-
-@patch("asyncio.Queue.put")
-@pytest.mark.usefixtures("bypass_asyncio_sleep")
-async def test_switch_request_with_unchanged_value(
-    mock_put, switch: Switch, caplog
-) -> None:
-    """Test that a frame doesn't get dispatched if it's value is unchanged."""
-    assert not switch.pending_update
-    assert not await switch.set(True, retries=3)
-    assert switch.pending_update
-    assert mock_put.await_count == 3  # type: ignore [unreachable]
-    mock_put.reset_mock()
-    assert (
-        "Unable to confirm update of 'test_switch' parameter after 3 retries"
-        in caplog.text
-=======
     def test_eq(
         self,
         func_name: str,
@@ -434,7 +333,6 @@
             (ParameterDescription(name="test_param"), 0),
             (ParameterDescription(name="test_param", optimistic=True), 3),
         ],
->>>>>>> a8461b9f
     )
     async def test_set_without_retries(
         self,
