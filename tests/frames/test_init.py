--- conflicted
+++ resolved
@@ -76,11 +76,7 @@
 def test_get_frame_handler(frame_type: FrameType | int, handler: str) -> None:
     """Test getting a frame handler."""
     if handler == RAISES:
-<<<<<<< HEAD
-        with pytest.raises(UnknownFrameError):
-=======
         with pytest.raises(UnknownFrameError, match="Unknown frame type"):
->>>>>>> a8461b9f
             get_frame_handler(frame_type)
     else:
         assert get_frame_handler(frame_type) == handler
