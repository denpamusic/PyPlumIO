"""Contains a factory helper."""

from __future__ import annotations

import asyncio
import importlib
from types import ModuleType
from typing import Any, TypeVar

<<<<<<< HEAD
T = TypeVar("T")


async def _import_module(name: str) -> ModuleType:
=======
from pyplumio.helpers.async_cache import acache

_LOGGER = logging.getLogger(__name__)

T = TypeVar("T")


@acache
async def import_module(name: str) -> ModuleType:
>>>>>>> 8d0a9df7
    """Import module by name."""
    loop = asyncio.get_running_loop()
    return await loop.run_in_executor(None, importlib.import_module, f"pyplumio.{name}")


async def create_instance(class_path: str, /, cls: type[T], **kwargs: Any) -> T:
    """Return a class instance from the class path."""
    module_name, class_name = class_path.rsplit(".", 1)
    module = await _import_module(module_name)
    instance = getattr(module, class_name)(**kwargs)
    if not isinstance(instance, cls):
        raise TypeError(
            f"Expected instance of '{cls.__name__}', but got "
            f"'{type(instance).__name__}' from '{class_name}'"
        )

    return instance


__all__ = ["create_instance"]<|MERGE_RESOLUTION|>--- conflicted
+++ resolved
@@ -4,15 +4,10 @@
 
 import asyncio
 import importlib
+import logging
 from types import ModuleType
 from typing import Any, TypeVar
 
-<<<<<<< HEAD
-T = TypeVar("T")
-
-
-async def _import_module(name: str) -> ModuleType:
-=======
 from pyplumio.helpers.async_cache import acache
 
 _LOGGER = logging.getLogger(__name__)
@@ -22,7 +17,6 @@
 
 @acache
 async def import_module(name: str) -> ModuleType:
->>>>>>> 8d0a9df7
     """Import module by name."""
     loop = asyncio.get_running_loop()
     return await loop.run_in_executor(None, importlib.import_module, f"pyplumio.{name}")
@@ -31,7 +25,7 @@
 async def create_instance(class_path: str, /, cls: type[T], **kwargs: Any) -> T:
     """Return a class instance from the class path."""
     module_name, class_name = class_path.rsplit(".", 1)
-    module = await _import_module(module_name)
+    module = await import_module(module_name)
     instance = getattr(module, class_name)(**kwargs)
     if not isinstance(instance, cls):
         raise TypeError(
