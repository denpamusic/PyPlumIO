--- conflicted
+++ resolved
@@ -3,11 +3,7 @@
 from __future__ import annotations
 
 import asyncio
-<<<<<<< HEAD
-from collections.abc import AsyncGenerator, Coroutine, Generator, Iterable, Sequence
-=======
-from collections.abc import Coroutine, Generator, Iterable
->>>>>>> 8d0a9df7
+from collections.abc import AsyncGenerator, Coroutine, Generator, Iterable
 import logging
 import time
 from typing import Any, Final
